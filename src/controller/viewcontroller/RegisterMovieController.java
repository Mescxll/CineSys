package controller.viewcontroller;


import javafx.fxml.FXML;
import javafx.scene.control.TextField;
import javafx.stage.Stage;
import javafx.scene.Parent;
import javafx.scene.Scene;
import javafx.fxml.FXMLLoader;
import models.Movie;
<<<<<<< HEAD
import javafx.event.ActionEvent;
import controller.business.MovieController;

=======
import repository.MovieRepository;
/**
 * Classe responsável por controlar a tela de cadastro de um filme.
 * @author Gabryelle Beatriz Duarte Moraes
 * @since 01/06/2024
 * @version 2.0
 */
>>>>>>> a4479c6b
public class RegisterMovieController {

    @FXML private TextField titleField;
    @FXML private TextField genreField;
    @FXML private TextField durationField;
    @FXML private TextField ratingField;
    @FXML private TextField synopsisField;

    @FXML
    void backMovieControl(ActionEvent event) {
        MainViews.changeScreen("movieControl", null);
    }

    @FXML
    void registerMovie(ActionEvent event) {
        String title = titleField.getText().trim();
        String genre = genreField.getText().trim();
        String duration = durationField.getText().trim();
        int drtn = Integer.parseInt(duration);
        String classification = ratingField.getText().trim();
        String synopsis = synopsisField.getText().trim();

        if (title.isEmpty() || genre.isEmpty() || duration.isEmpty() || classification.isEmpty() || synopsis.isEmpty()) {
            return;
        } else {
            MovieController.addMovie(title, genre, drtn, classification, synopsis);
            titleField.clear();
            genreField.clear();
            durationField.clear();
            ratingField.clear();
            synopsisField.clear();
            MovieControlController.mostrarPopUp("cadastrado");
        }
    }
}<|MERGE_RESOLUTION|>--- conflicted
+++ resolved
@@ -8,19 +8,17 @@
 import javafx.scene.Scene;
 import javafx.fxml.FXMLLoader;
 import models.Movie;
-<<<<<<< HEAD
 import javafx.event.ActionEvent;
 import controller.business.MovieController;
 
-=======
-import repository.MovieRepository;
+
 /**
  * Classe responsável por controlar a tela de cadastro de um filme.
+ * 
  * @author Gabryelle Beatriz Duarte Moraes
  * @since 01/06/2024
  * @version 2.0
  */
->>>>>>> a4479c6b
 public class RegisterMovieController {
 
     @FXML private TextField titleField;
