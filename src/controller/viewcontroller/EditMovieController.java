package controller.viewcontroller;

import javafx.fxml.FXML;
import javafx.scene.control.TextField;
import javafx.stage.Stage;
import javafx.scene.Parent;
import javafx.scene.Scene;
import javafx.fxml.FXMLLoader;
import models.*;
import controller.business.MovieController;
import java.net.URL;
import java.util.ResourceBundle;
import javafx.fxml.Initializable;

<<<<<<< HEAD
public class EditMovieController implements Initializable{
=======
/**
 * Classe responsável por controlar a tela de alteração de um cliente.
 * @author
 * @since
 * @version
 */
public class EditMovieController {
>>>>>>> 39d1b84e

    @FXML private TextField titleField;
    @FXML private TextField genreField;
    @FXML private TextField durationField;
    @FXML private TextField ratingField;
    @FXML private TextField synopsisField;

    private Movie selectedMovie;
<<<<<<< HEAD
    
    @Override
    public void initialize(URL url, ResourceBundle rb) {
        MainViews.addOnChangeScreenListener(new MainViews.OnChangeScreen() {
            @Override
            public void onScreenChanged(String newScreen, Object userDataObject) {
                if (userDataObject instanceof Movie) {
                   selectedMovie = (Movie) userDataObject;
                }

            }
        });
=======
    private final MovieRepository repository = new MovieRepository();

    /**
     * seta os dados do filme selecionado
     * 
     * @param movie
     */
    public void setMovie(Movie movie) {
        this.selectedMovie = movie;
        titleField.setText(movie.getTitle());
        genreField.setText(movie.getGenre());
        durationField.setText(String.valueOf(movie.getDuration()));
        ratingField.setText(movie.getClassification());
        synopsisField.setText(movie.getSynopsis());
>>>>>>> 39d1b84e
    }

    /**
     * Salva as alterações do filme
     */
    @FXML
    void backMovieControl(ActionEvent event) {
        MainViews.changeScreen("movieControl", null);
    }

<<<<<<< HEAD
    @FXML
    void edit(ActionEvent event) {
        String title = titleField.getText().trim();
        String genre = genreField.getText().trim();
        String duration = durationField.getText().trim();
        int drtn = Integer.parseInt(duration);
        String classificatio = ratingField.getText().trim();
        String synopsis = synopsisField.getText().trim();

        MovieController.updateMovie(selectedMovie.getId(), title, genre, drtn, classification, synopsis);
        titleField.clear();
        genreField.clear();
        durationField.clear();
        ratingField.clear();
        synopsisField.clear();
        MovieControlController.mostrarPopUp("alterado");
=======
    /**
     * Mostra uma janela de confirmação
     * 
     * @param acao
     */
    private void mostrarPopUp(String acao) {
        try {
            FXMLLoader loader = new FXMLLoader(getClass().getResource("/gui/PopUpMovies.fxml"));
            Parent root = loader.load();

            PopUpMovieController controller = loader.getController();
            Stage stage = new Stage();
            controller.setStage(stage);
            controller.setMensagemPersonalizada(acao);

            stage.setScene(new Scene(root));
            stage.setTitle("Confirmação");
            stage.show();
        } catch (Exception e) {
            e.printStackTrace();
        }
>>>>>>> 39d1b84e
    }
}<|MERGE_RESOLUTION|>--- conflicted
+++ resolved
@@ -6,23 +6,16 @@
 import javafx.scene.Parent;
 import javafx.scene.Scene;
 import javafx.fxml.FXMLLoader;
-import models.*;
-import controller.business.MovieController;
-import java.net.URL;
-import java.util.ResourceBundle;
-import javafx.fxml.Initializable;
+import models.Movie;
+import repository.MovieRepository;
 
-<<<<<<< HEAD
-public class EditMovieController implements Initializable{
-=======
 /**
  * Classe responsável por controlar a tela de alteração de um cliente.
  * @author
  * @since
  * @version
  */
-public class EditMovieController {
->>>>>>> 39d1b84e
+public class EditMovieController implements Initializable{
 
     @FXML private TextField titleField;
     @FXML private TextField genreField;
@@ -31,7 +24,6 @@
     @FXML private TextField synopsisField;
 
     private Movie selectedMovie;
-<<<<<<< HEAD
     
     @Override
     public void initialize(URL url, ResourceBundle rb) {
@@ -44,33 +36,13 @@
 
             }
         });
-=======
-    private final MovieRepository repository = new MovieRepository();
-
-    /**
-     * seta os dados do filme selecionado
-     * 
-     * @param movie
-     */
-    public void setMovie(Movie movie) {
-        this.selectedMovie = movie;
-        titleField.setText(movie.getTitle());
-        genreField.setText(movie.getGenre());
-        durationField.setText(String.valueOf(movie.getDuration()));
-        ratingField.setText(movie.getClassification());
-        synopsisField.setText(movie.getSynopsis());
->>>>>>> 39d1b84e
     }
 
-    /**
-     * Salva as alterações do filme
-     */
-    @FXML
+   
     void backMovieControl(ActionEvent event) {
         MainViews.changeScreen("movieControl", null);
     }
 
-<<<<<<< HEAD
     @FXML
     void edit(ActionEvent event) {
         String title = titleField.getText().trim();
@@ -87,28 +59,5 @@
         ratingField.clear();
         synopsisField.clear();
         MovieControlController.mostrarPopUp("alterado");
-=======
-    /**
-     * Mostra uma janela de confirmação
-     * 
-     * @param acao
-     */
-    private void mostrarPopUp(String acao) {
-        try {
-            FXMLLoader loader = new FXMLLoader(getClass().getResource("/gui/PopUpMovies.fxml"));
-            Parent root = loader.load();
-
-            PopUpMovieController controller = loader.getController();
-            Stage stage = new Stage();
-            controller.setStage(stage);
-            controller.setMensagemPersonalizada(acao);
-
-            stage.setScene(new Scene(root));
-            stage.setTitle("Confirmação");
-            stage.show();
-        } catch (Exception e) {
-            e.printStackTrace();
-        }
->>>>>>> 39d1b84e
     }
 }