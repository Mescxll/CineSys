package controller.viewcontroller;

import controller.business.ClientController;
<<<<<<< HEAD
import controller.business.SaleController;
import controller.business.SessionController;
import controller.business.TicketController;
=======
>>>>>>> d9ad395c
import controller.viewcontroller.SellTicketController;
import enums.PaymentMethod;
import exceptions.*;
import javafx.fxml.FXML;
import javafx.fxml.FXMLLoader;
import javafx.scene.Parent;
import javafx.scene.Scene;
import javafx.scene.control.*;
import javafx.stage.Stage;
import models.Session;
import java.io.IOException;

/**
 * Controlador da tela de venda de ingressos.
 * Responsável por lidar com a exibição das sessões e realizar a venda de tickets.
 *
 * @author Helen Santos Rocha
 * @since 13-06-2025
 * @version 1.0
 */
public class SellTicketController {
    @FXML private TextField clientId;                     
    @FXML private TextField paymentMethod;              
    private static Session session;


    /**
     * Método chamado automaticamente ao carregar a tela (FXML).
     * Inicializa os botões de sessão, carrega sessões disponíveis e exibe as infos na interface.
     * Alem disso, muda a cor do texto e do fundo dos campos de texto.
     */
    @FXML
    public void initialize() {
        MainViews.addOnChangeScreenListener(new MainViews.OnChangeScreen() {
            @Override
            public void onScreenChanged(String newScreen, Object userDataObject) {
                if (userDataObject instanceof Session) {
                    session = (Session) userDataObject;
                }
            }
        });
    }

    /**
     * Trata o evento de clicar no botão de registrar a venda.
     * Faz validações, tenta realizar a compra e redireciona para a tela de confirmação ou erro.
     */
    @FXML
    private void handleRegisterSale() {
        try {
            int clientID = Integer.parseInt(clientId.getText());
<<<<<<< HEAD
            String paymentStr = paymentMethod.getText();
            SaleController.processSale(ClientController.getClientById(clientID), session, 1, PaymentMethod.valueOf(paymentStr));
=======
>>>>>>> d9ad395c

            // Mostra o desconto aplicado
            double discount = ClientController.calculateDiscount(clientID);
            paymentMethod.clear();
            clientId.clear();
            
            showDiscountPopup(discount);

        } catch (NumberFormatException | ClientNotFoundException e) {
            showAlert("Erro ao buscar cliente: " + e.getMessage());
        } catch (CrowdedRoomException e) {
            MainViews.changeScreen("oversold", null);
        } catch (PaymentInvalidException e) {
            showAlert("Erro ao processar o pagamento: " + e.getMessage());
        } catch (Exception e) {
            throw new RuntimeException(e);
        }
    }

    /**
     * Volta para a tela inicial.
     */
    @FXML
    private void handleBack() {
        MainViews.changeScreen("homeScreen", null);
    }

    /**
     * Exibe um alerta de erro na tela.
     * @param msg Mensagem de erro a ser exibida.
     */
    private void showAlert(String msg) {
        Alert alert = new Alert(Alert.AlertType.ERROR);
        alert.setHeaderText("Erro");
        alert.setContentText(msg);
        alert.show();
    }

    /**
     * Exibe uma janela pop-up com o valor do desconto aplicado ao cliente.
     * Essa janela é carregada a partir do arquivo FXML "PopUpDiscount.fxml"
     * e mostra dinamicamente o valor do desconto.
     *
     * @param discount Valor percentual do desconto (ex: 10.0 para 10%)
     */
    @FXML
    private void showDiscountPopup(double discount) {
        try {
            FXMLLoader loader = new FXMLLoader(SellTicketController.class.getResource("/gui/PopUpDiscount.fxml"));
            Parent root = loader.load();

            PopUpDiscountController controller = loader.getController();
            Stage stage = new Stage();
            controller.setStage(stage);
            controller.setDiscount(discount);

            stage.setScene(new Scene(root));
            stage.setTitle("Confirmação");
            stage.show();
        } catch (IOException e) {
            e.printStackTrace();
            showAlert("Erro ao carregar o pop-up de desconto.");
        }
    }

    /**
     * Mostra uma janela.
     * * @param acao Ação realizada.
     */
    public static void mostrarPopUpSale() {
        try {
            FXMLLoader loader = new FXMLLoader(SellTicketController.class.getResource("/gui/PopUpRegisteredSale.fxml"));
            Parent root = loader.load();

            PopUpRegisteredSaleController controller = loader.getController();
            Stage stage = new Stage();
            controller.setStage(stage);

            stage.setScene(new Scene(root));
            stage.setTitle("Confirmação");
            stage.show();
        } catch (Exception e) {
            e.printStackTrace();
        }
    }

}<|MERGE_RESOLUTION|>--- conflicted
+++ resolved
@@ -1,12 +1,7 @@
 package controller.viewcontroller;
 
 import controller.business.ClientController;
-<<<<<<< HEAD
 import controller.business.SaleController;
-import controller.business.SessionController;
-import controller.business.TicketController;
-=======
->>>>>>> d9ad395c
 import controller.viewcontroller.SellTicketController;
 import enums.PaymentMethod;
 import exceptions.*;
@@ -28,10 +23,9 @@
  * @version 1.0
  */
 public class SellTicketController {
-    @FXML private TextField clientId;                     
-    @FXML private TextField paymentMethod;              
-    private static Session session;
-
+    @FXML private TextField clientId;                     // Campo para digitar o ID do cliente
+    @FXML private TextField paymentMethod;                // Campo para informar o método de pagamento
+    private Session session;
 
     /**
      * Método chamado automaticamente ao carregar a tela (FXML).
@@ -58,11 +52,8 @@
     private void handleRegisterSale() {
         try {
             int clientID = Integer.parseInt(clientId.getText());
-<<<<<<< HEAD
             String paymentStr = paymentMethod.getText();
             SaleController.processSale(ClientController.getClientById(clientID), session, 1, PaymentMethod.valueOf(paymentStr));
-=======
->>>>>>> d9ad395c
 
             // Mostra o desconto aplicado
             double discount = ClientController.calculateDiscount(clientID);
