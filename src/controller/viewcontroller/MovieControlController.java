--- conflicted
+++ resolved
@@ -30,6 +30,9 @@
  */
 public class MovieControlController implements Initializable {
 
+    /**
+     * Inicializa o controlador da tela de controle de filmes.
+     */
     @FXML
     private TableView<Movie> movieTable;
     @FXML
@@ -56,14 +59,6 @@
         // Inicializa a ObservableList que será usada pela tabela
         moviesForTable = FXCollections.observableArrayList();
 
-<<<<<<< HEAD
-    /**
-     * Inicializa o controlador da tela de controle de filmes.
-     */
-    @FXML
-    public void initialize() {
-=======
->>>>>>> 0c2bdbc1
         titleColumn.setCellValueFactory(cell -> new SimpleStringProperty(cell.getValue().getTitle()));
         genreColumn.setCellValueFactory(cell -> new SimpleStringProperty(cell.getValue().getGenre()));
         ratingColumn.setCellValueFactory(cell -> new SimpleStringProperty(cell.getValue().getClassification()));
