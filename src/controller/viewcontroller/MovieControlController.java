--- conflicted
+++ resolved
@@ -30,7 +30,9 @@
  */
 public class MovieControlController implements Initializable {
 
-<<<<<<< HEAD
+    /**
+     * Inicializa o controlador da tela de controle de filmes.
+     */
     @FXML private TableView<Movie> movieTable;
     @FXML private TableColumn<Movie, Boolean> selectColumn;
     @FXML private TableColumn<Movie, String> titleColumn;
@@ -38,25 +40,6 @@
     @FXML private TableColumn<Movie, String> durationColumn;
     @FXML private TableColumn<Movie, String> ratingColumn;
     @FXML private TableColumn<Movie, String> synopsisColumn;
-=======
-    /**
-     * Inicializa o controlador da tela de controle de filmes.
-     */
-    @FXML
-    private TableView<Movie> movieTable;
-    @FXML
-    private TableColumn<Movie, Boolean> selectColumn;
-    @FXML
-    private TableColumn<Movie, String> titleColumn;
-    @FXML
-    private TableColumn<Movie, String> genreColumn;
-    @FXML
-    private TableColumn<Movie, String> durationColumn;
-    @FXML
-    private TableColumn<Movie, String> ratingColumn;
-    @FXML
-    private TableColumn<Movie, String> synopsisColumn;
->>>>>>> 14307c85
 
     
     GenericDynamicList<Movie> movies;
@@ -98,6 +81,9 @@
     /**
      * Atualiza a tabela de filmes.
      */
+    /**
+     * Atualiza a tabela de filmes.
+     */
     private void refreshTable() {
         movies = MovieController.getAllMovies();
         moviesForTable.clear();
@@ -111,6 +97,9 @@
     /**
      * Deleta os filmes selecionados.
      */
+    /**
+     * Deleta os filmes selecionados.
+     */
     @FXML
     private void handleDelete() {
         for (Movie movie : selectedMovies) {
@@ -121,6 +110,11 @@
         mostrarPopUp("excluído(s)");
     }
 
+    /**
+     * Mostra uma janela de confirmação após a ação de exclusão.
+     * 
+     * @param acao Ação realizada.
+     */
     /**
      * Mostra uma janela de confirmação após a ação de exclusão.
      * 
