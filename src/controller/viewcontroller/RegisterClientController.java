package controller.viewcontroller;

import controller.bussines.ClientController;
import javafx.event.ActionEvent;
import javafx.fxml.FXML;
import javafx.scene.control.TextField;
import javafx.event.ActionEvent;
import javafx.fxml.Initializable;
import java.net.URL;
import java.util.ResourceBundle;
import controller.viewcontroller.MainViews;
import controller.viewcontroller.ClientControlController;
import services.*;

/**
 * Classe referente ao controle da interface "Registrar Clientes" presente na
 * aplicação.
 * 
 * @author Maria Eduarda Campos
 * @since 31-05-2025
 * @version 2
 */
public class RegisterClientController {
    @FXML
    private TextField enterDate;
    @FXML
    private TextField enterEmail;
    @FXML
    private TextField enterName;
    
    /**
     * Método que abre a Tela de Controle de Clientes.
     * 
     * @param event Evento ao apertar o botão, caso necessário.
     */
    @FXML
    void backClient(ActionEvent event) {
        MainViews.changeScreen("clientControl", null);
    }

    /**
     * Método que registra um novo Cliente.
     * 
     * @param event Evento ao apertar o botão, caso necessário.
     */
    @FXML
    void registerClient(ActionEvent event) {
        String name = enterName.getText().trim();
        String email = enterEmail.getText().trim();
        String date = enterDate.getText().trim();

        if (name.isEmpty() || email.isEmpty() || date.isEmpty()) {
            return;
        }else{
<<<<<<< HEAD
            ClientService.addClient(name, email, date);
            enterName.clear();
            enterEmail.clear();
            enterDate.clear();
=======
            ClientController.addClient(name, email, date);
>>>>>>> b21d490d
            ClientControlController.mostrarPopUp("cadastrado");
        }
    }
}<|MERGE_RESOLUTION|>--- conflicted
+++ resolved
@@ -52,14 +52,10 @@
         if (name.isEmpty() || email.isEmpty() || date.isEmpty()) {
             return;
         }else{
-<<<<<<< HEAD
-            ClientService.addClient(name, email, date);
+            ClientController.addClient(name, email, date);
             enterName.clear();
             enterEmail.clear();
             enterDate.clear();
-=======
-            ClientController.addClient(name, email, date);
->>>>>>> b21d490d
             ClientControlController.mostrarPopUp("cadastrado");
         }
     }
