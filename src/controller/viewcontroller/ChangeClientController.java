package controller.viewcontroller;

import controller.bussines.ClientController;
import javafx.event.ActionEvent;
import javafx.fxml.FXML;
import javafx.scene.control.TextField;
import controller.viewcontroller.MainViews;
import java.net.URL;
import java.util.ResourceBundle;
import javafx.fxml.Initializable;
import services.ClientService;
import models.*;
import controller.viewcontroller.ClientControlController;

public class ChangeClientController implements Initializable {
    private static Client client;

    @FXML
    private TextField boxDate;

    @FXML
    private TextField boxEmail;

    @FXML
    private TextField boxName;

    @Override
    public void initialize(URL url, ResourceBundle rb) {
        MainViews.addOnChangeScreenListener(new MainViews.OnChangeScreen() {
            @Override
            public void onScreenChanged(String newScreen, Object userDataObject) {
                if (userDataObject instanceof Client) {
                    client = (Client) userDataObject;
                }
            }
        });
    }
    
    @FXML
    void backClient(ActionEvent event) {
        MainViews.changeScreen("clientControl", null);
    }

    @FXML
    void changeClient(ActionEvent event) {
        String name = boxName.getText().trim();
        String email = boxEmail.getText().trim();
        String date = boxDate.getText().trim();
       
<<<<<<< HEAD
        ClientService.updateClient(client.getId(), name, email, date);
        boxName.clear();
        boxEmail.clear();
        boxDate.clear();
=======
        ClientController.updateClient(client.getId(), name, email, date);
>>>>>>> b21d490d
        ClientControlController.mostrarPopUp("alterado");
    }

}<|MERGE_RESOLUTION|>--- conflicted
+++ resolved
@@ -47,14 +47,10 @@
         String email = boxEmail.getText().trim();
         String date = boxDate.getText().trim();
        
-<<<<<<< HEAD
-        ClientService.updateClient(client.getId(), name, email, date);
+        ClientController.updateClient(client.getId(), name, email, date);
         boxName.clear();
         boxEmail.clear();
         boxDate.clear();
-=======
-        ClientController.updateClient(client.getId(), name, email, date);
->>>>>>> b21d490d
         ClientControlController.mostrarPopUp("alterado");
     }
 
