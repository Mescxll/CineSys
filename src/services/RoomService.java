--- conflicted
+++ resolved
@@ -5,10 +5,7 @@
 import repository.RoomRepository;
 import java.util.List;
 
-<<<<<<< HEAD
-=======
 import java.util.LinkedList;
->>>>>>> 665f6c62
 
 /**
  * Classe de serviço responsável pela lógica de negócios
@@ -56,11 +53,7 @@
      *
      * @return Lista de todas as salas.
      */
-<<<<<<< HEAD
     public List<Room> getAllRooms(){
-=======
-    public LinkedList<Room> getAllRooms(){
->>>>>>> 665f6c62
         return roomRepository.getAll();
     }
 
